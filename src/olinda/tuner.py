"""Model Tuner."""

from abc import ABC, abstractmethod

from random import random
from typing import Any, List
import shutil
import os
import copy

import autokeras as ak
import kerastuner as kt
import tensorflow as tf
from tensorflow import keras

import xgboost as xgb
import optuna
from optuna.samplers import TPESampler
from sklearn.metrics import mean_absolute_error, r2_score
from sklearn.model_selection import train_test_split

from olinda.data import GenericOutputDM, XgboostDataset, TensorflowDatasetWrapper
from olinda.generic_model import GenericModel

# overwrite checkpoint functionality
class HyperbandTuner(kt.Hyperband):
    def __init__(self, hypermodel, **kwargs):
        super().__init__(hypermodel, **kwargs)
    
    def run_trial(self, trial, *args, **kwargs):
        hp = trial.hyperparameters
        model = self.hypermodel.build(hp)
        return self.hypermodel.fit(hp, model, *args, **kwargs)

class ModelTuner(ABC):
    """Automatic model tuner."""

    @abstractmethod
    def fit(self: "ModelTuner", datamodule: GenericOutputDM) -> GenericModel:
        """Fit an optimal model using the given dataset.

        Args:
            datamodule (GenericOutputDM): Datamodule to fit an optimal model.

        Returns:
            GenericModel : Student model as wrapped in a generic model class.
        """
        pass


class AutoKerasTuner(ModelTuner):
    """AutoKeras based model tuner."""

    def __init__(self: "AutoKerasTuner", max_trials: int = 3) -> None:
        """Initialize model tuner.

        Args:
            max_trials (int): Maximum interations to perform.
        """
        self.max_trials = max_trials

    def fit(self: "AutoKerasTuner", datamodule: GenericOutputDM) -> GenericModel:
        """Fit an optimal model using the given dataset.

        Args:
            datamodule (GenericOutputDM): Datamodule to fit an optimal model.

        Returns:
            GenericModel : Student model as wrapped in a generic model class.
        """
        self.mdl = ak.StructuredDataRegressor(
            overwrite=False,
            max_trials=self.max_trials,
            project_name=f"autokeras-{random()*1000}",
        )
        tensor_wrapper = TensorflowDatasetWrapper(
            datamodule, "train", only_X=True, only_Y=True, weights=True
        )
        self.dataset = tf.data.Dataset.from_generator(
            generator=tensor_wrapper.__iter__,
            output_signature=(
                tf.TensorSpec(shape=(1024,), dtype=tf.float32),
                tf.TensorSpec(shape=(1,), dtype=tf.float32),
                tf.TensorSpec(shape=(1,), dtype=tf.float32),
            ),
        )
        self.mdl.fit(self.dataset)
        return GenericModel(self.mdl.export_model())

class XgboostTuner(ModelTuner):
    """XGBoost based model tuner."""

    def __init__(
        self: "XgboostTuner",
    ) -> None:
        """Initialize model tuner.

        Args:
            
        """
        pass

<<<<<<< HEAD
    def fit(self: "CatboostTuner", datamodule: GenericOutputDM, time_budget=3600) -> GenericModel:
=======
    def fit(self: "XgboostTuner", datamodule: GenericOutputDM, time_budget=1800) -> GenericModel:
>>>>>>> 15933a45
        """Fit an optimal model using the given dataset.

        Args:
            datamodule (GenericOutputDM): Datamodule to fit an optimal model.
        Returns:
            GenericModel : Student model as wrapped in a generic model class.
            time_budget (int): Hyperparameter search time allowance
        """
        
        self.datamodule = datamodule
        train_dataset = XgboostDataset(self.datamodule, "train")
        
        self._hyperparam_search(train_dataset, time_budget=time_budget)
        self._final_train(train_dataset)
        return GenericModel(self.model)
    """
    def find_GPUs(self):
        GPUs = GPUtil.getGPUs()
        if len(GPUs) > 0 and TRY_GPU:
            return "GPU"
        return "CPU"
    """

    def objective(self, trial):
        X_train, X_test, y_train, y_test, weights_train, weights_test = train_test_split(
            self.X, self.y, self.weights, test_size=0.2, random_state=42
        )
<<<<<<< HEAD
        dtrain = Pool(data=X_train, label=y_train, weight=weights_train)
        dtest = Pool(data=X_test, label=y_test, weight=weights_test)
        self.trial_params = {}
        """
        if self.device == "GPU":
            # Optimize additional hyperparameters if on GPU
            self.trial_params.update(
                {
                    "min_data_in_leaf": trial.suggest_int("min_data_in_leaf", 2, 20),
                    "l2_leaf_reg": trial.suggest_loguniform("l2_leaf_reg", 1e-2, 1e0),
                }
            )
        """
        self.trial_params.update(
            {
                "learning_rate": trial.suggest_loguniform("learning_rate", 1e-4, 1e-1),
                "depth": trial.suggest_int("depth", 4, 11),
                "iterations": trial.suggest_int("iterations", 50, 200),
                "bootstrap_type": trial.suggest_categorical("bootstrap_type", ["Bayesian", "Bernoulli", "MVS"]),
            }
        )

        reg = CatBoostRegressor(**self.trial_params)
        reg.fit(dtrain, eval_set=dtest, early_stopping_rounds=100, verbose=0)
        y_pred = reg.predict(X_test)
=======
        dtrain = xgb.DMatrix(X_train, label=y_train, weight=weights_train)
        dtest = xgb.DMatrix(X_test, label=y_test)

        param = {
            "silent": 1,
            "objective": "reg:linear",
            "eval_metric": "mae",
            "booster": "gbtree",
            #"early_stopping_rounds": 100, 
            "lambda": trial.suggest_loguniform("lambda", 1e-8, 1.0),
            "alpha": trial.suggest_loguniform("alpha", 1e-8, 1.0),
        }

        param["max_depth"] = trial.suggest_int("max_depth", 1, 9)
        param["eta"] = trial.suggest_loguniform("eta", 1e-8, 1.0)
        param["gamma"] = trial.suggest_loguniform("gamma", 1e-8, 1.0)
        param["grow_policy"] = trial.suggest_categorical("grow_policy", ["depthwise", "lossguide"])

        pruning_callback = optuna.integration.XGBoostPruningCallback(trial, "validation-mae")
        reg = xgb.train(param, dtrain, evals=[(dtest, "validation")], callbacks=[pruning_callback])
        y_pred = reg.predict(dtest)
>>>>>>> 15933a45
        score = mean_absolute_error(y_test, y_pred)
        return score

    def _hyperparam_search(self: "XgboostTuner", train_dataset: XgboostDataset, time_budget=1800):
        print("Starting hyperparameter search for", time_budget, "seconds.")

        self.X = train_dataset.X
        self.y = train_dataset.y
        self.weights = train_dataset.weights

        self.study = optuna.create_study(sampler=TPESampler(), direction="minimize")

        self.study.optimize(self.objective, n_trials=500, timeout=time_budget, gc_after_trial=True)
        self.best_params = self.study.best_trial.params
        print("Best trial parameters:", self.best_params)
       
        
    def _final_train(self: "XgboostTuner", train_dataset: XgboostDataset):
        dtrain = xgb.DMatrix(train_dataset.X, label=train_dataset.y, weight=train_dataset.weights)        
        self.model = xgb.train(self.best_params, dtrain)
        return GenericModel(self.model)


class KerasTuner(ModelTuner):
    """Keras tuner based model tuner."""

    def __init__(
        self: "KerasTuner", layers_range: List = [2, 4], max_epochs: int = 30
    ) -> None:
        """Initialize model tuner.

        Args:
            layers_range (List): Range of hidden layers to search.
        """
        self.layers_range = layers_range
        self.max_epochs = max_epochs
        self.input_shape = 1024

    def fit(self: "KerasTuner", datamodule: GenericOutputDM) -> GenericModel:
        """Fit an optimal model using the given dataset.

        Args:
            datamodule (GenericOutputDM): Datamodule to fit an optimal model.

        Returns:
            GenericModel : Student model as wrapped in a generic model class.
        """
        
        self.datamodule = datamodule
        self.search_datamodule = copy.deepcopy(self.datamodule)
        train_search_dataset = self._tensor_wrapper(self.search_datamodule, "train", True)
        val_search_dataset = self._tensor_wrapper(self.search_datamodule, "val", True)
        
        train_dataset = self._tensor_wrapper(self.datamodule, "train")
        val_dataset = self._tensor_wrapper(self.datamodule,"val")
        tensor_wrapper = TensorflowDatasetWrapper(self.datamodule, "train", only_X=True, only_Y=True, weights=True)
        self.output_shape = tensor_wrapper.output_signature()[1].shape[0] #Length of output tensor
               
        self._search(train_search_dataset, val_search_dataset)
        self._get_best_epoch(train_dataset, val_dataset)
        self._final_train(train_dataset, val_dataset)
        return GenericModel(self.hypermodel)

    def _tensor_wrapper(self: "KerasTuner", datamodule: GenericOutputDM, stage: str, smaller_set: bool = False):
        stages_allowed = ["train", "val"]
        assert stage in stages_allowed
        
        tensor_wrapper = TensorflowDatasetWrapper(
            datamodule, stage, only_X=True, only_Y=True, weights=True, smaller_set=smaller_set
        )
        
        dataset = tf.data.Dataset.from_generator(
            generator=tensor_wrapper.__iter__,
            output_signature=tensor_wrapper.output_signature(),
        )
        
        return dataset.batch(32)

    def _model_builder(self: "KerasTuner", hp: Any):
        model = keras.Sequential()
        hp_units = hp.Int("first_layer_units", min_value=32, max_value=512, step=32)
        model.add(keras.layers.Flatten())
        model.add(
            keras.layers.Dense(
                units=hp_units, activation="relu", input_shape=(self.input_shape,)
            )
        )
        for i in range(hp.Int("layers", self.layers_range[0], self.layers_range[1])):
            model.add(
                keras.layers.Dense(
                    units=hp.Int(
                        "hidden_units_" + str(i), min_value=32, max_value=512, step=32
                    ),
                    activation="relu",
                )
            )
        model.add(keras.layers.Dense(self.output_shape))
        # Tune the learning rate for the optimizer
        hp_learning_rate = hp.Choice("learning_rate", values=[1e-2, 1e-3, 1e-4])

        model.compile(
            optimizer=keras.optimizers.Adam(learning_rate=hp_learning_rate),
            loss="mean_squared_error",
            weighted_metrics=[],
        )

        return model

    def _search(
        self: "KerasTuner", train_dataset: tf.data.Dataset, val_dataset: tf.data.Dataset
    ) -> None:
        print("Hyperparameter Search")
        
        if os.path.exists("trials"):
            shutil.rmtree("trials")
        
        self.tuner = HyperbandTuner(
            self._model_builder,
            objective="val_loss",
            max_epochs=3,
            factor=3,
            project_name="trials",
        )
        stop_early = tf.keras.callbacks.EarlyStopping(monitor="val_loss", patience=10)
        self.tuner.search(
            train_dataset,
            epochs=3,
            validation_data=val_dataset,
            callbacks=[stop_early],
            verbose=True,
        )
        self.best_hps = self.tuner.get_best_hyperparameters(num_trials=1)[0]
        shutil.rmtree("trials")

    def _get_best_epoch(
        self: "KerasTuner", train_dataset: tf.data.Dataset, val_dataset: tf.data.Dataset
    ) -> None:
        print("Best Epoch Search")
        # Build the model with the optimal hyperparameters and train it on the data for 50 epochs
        model = self.tuner.hypermodel.build(self.best_hps)
        history = model.fit(
            train_dataset, epochs=self.max_epochs, validation_data=val_dataset
        )

        val_per_epoch = history.history["val_loss"]
        self.best_epoch = val_per_epoch.index(min(val_per_epoch)) + 1
        print("Best epoch: %d" % (self.best_epoch,))
        self.hypermodel = model

    def _final_train(
        self: "KerasTuner", train_dataset: tf.data.Dataset, val_dataset: tf.data.Dataset
    ):
        print("Final Model")
        self.hypermodel = self.tuner.hypermodel.build(self.best_hps)

        # Retrain the model
        self.hypermodel.fit(
            train_dataset, epochs=self.best_epoch, validation_data=val_dataset
        )<|MERGE_RESOLUTION|>--- conflicted
+++ resolved
@@ -100,11 +100,7 @@
         """
         pass
 
-<<<<<<< HEAD
-    def fit(self: "CatboostTuner", datamodule: GenericOutputDM, time_budget=3600) -> GenericModel:
-=======
     def fit(self: "XgboostTuner", datamodule: GenericOutputDM, time_budget=1800) -> GenericModel:
->>>>>>> 15933a45
         """Fit an optimal model using the given dataset.
 
         Args:
@@ -132,33 +128,6 @@
         X_train, X_test, y_train, y_test, weights_train, weights_test = train_test_split(
             self.X, self.y, self.weights, test_size=0.2, random_state=42
         )
-<<<<<<< HEAD
-        dtrain = Pool(data=X_train, label=y_train, weight=weights_train)
-        dtest = Pool(data=X_test, label=y_test, weight=weights_test)
-        self.trial_params = {}
-        """
-        if self.device == "GPU":
-            # Optimize additional hyperparameters if on GPU
-            self.trial_params.update(
-                {
-                    "min_data_in_leaf": trial.suggest_int("min_data_in_leaf", 2, 20),
-                    "l2_leaf_reg": trial.suggest_loguniform("l2_leaf_reg", 1e-2, 1e0),
-                }
-            )
-        """
-        self.trial_params.update(
-            {
-                "learning_rate": trial.suggest_loguniform("learning_rate", 1e-4, 1e-1),
-                "depth": trial.suggest_int("depth", 4, 11),
-                "iterations": trial.suggest_int("iterations", 50, 200),
-                "bootstrap_type": trial.suggest_categorical("bootstrap_type", ["Bayesian", "Bernoulli", "MVS"]),
-            }
-        )
-
-        reg = CatBoostRegressor(**self.trial_params)
-        reg.fit(dtrain, eval_set=dtest, early_stopping_rounds=100, verbose=0)
-        y_pred = reg.predict(X_test)
-=======
         dtrain = xgb.DMatrix(X_train, label=y_train, weight=weights_train)
         dtest = xgb.DMatrix(X_test, label=y_test)
 
@@ -180,7 +149,6 @@
         pruning_callback = optuna.integration.XGBoostPruningCallback(trial, "validation-mae")
         reg = xgb.train(param, dtrain, evals=[(dtest, "validation")], callbacks=[pruning_callback])
         y_pred = reg.predict(dtest)
->>>>>>> 15933a45
         score = mean_absolute_error(y_test, y_pred)
         return score
 
